﻿using System;
using System.Globalization;
using System.Linq;
using Newtonsoft.Json;
using Newtonsoft.Json.Linq;

namespace NodaMoney.Serialization.JsonNet
{
    /// <summary>Converts a instance of Money to and from JSON.</summary>
    public class MoneyJsonConverter : JsonConverter
    {
        /// <summary>Gets a value indicating whether this <see cref="T:Newtonsoft.Json.JsonConverter" /> can read JSON.</summary>
        /// <value><c>true</c> if this <see cref="T:Newtonsoft.Json.JsonConverter" /> can read JSON; otherwise, <c>false</c>. </value>
        public override bool CanRead
        {
            get { return true; }
        }

        /// <summary>Writes the JSON representation of the object.</summary>
        /// <param name="writer">The <see cref="T:Newtonsoft.Json.JsonWriter"/> to write to.</param>
        /// <param name="value">The value.</param>
        /// <param name="serializer">The calling serializer.</param>
        /// <exception cref="ArgumentNullException">The value of 'writer', 'value' and 'serializer' cannot be null.</exception>
        public override void WriteJson(JsonWriter writer, object value, JsonSerializer serializer)
        {
            if (writer == null)
                throw new ArgumentNullException(nameof(writer));
            if (value == null)
                throw new ArgumentNullException(nameof(value));
            if (serializer == null)
                throw new ArgumentNullException(nameof(serializer));

            Money money = (Money)value;

            writer.WriteStartObject();
            writer.WritePropertyName("amount");
            serializer.Serialize(writer, money.Amount.ToString(CultureInfo.InvariantCulture));
            writer.WritePropertyName("currency");
            serializer.Serialize(writer, money.Currency.Code);
            writer.WriteEndObject();
        }

        /// <summary>Reads the JSON representation of the object.</summary>
        /// <param name="reader">The <see cref="T:Newtonsoft.Json.JsonReader"/> to read from.</param>
        /// <param name="objectType">Type of the object.</param>
        /// <param name="existingValue">The existing value of object being read.</param>
        /// <param name="serializer">The calling serializer.</param>
        /// <returns>The object value.</returns>
        /// <exception cref="ArgumentNullException">The value of 'reader' cannot be null.</exception>
        public override object ReadJson(JsonReader reader, Type objectType, object existingValue, JsonSerializer serializer)
        {
            if (reader == null)
                throw new ArgumentNullException(nameof(reader));

            JObject jsonObject = JObject.Load(reader);
            var properties = jsonObject.Properties().ToList();

            var amountProperty = properties.SingleOrDefault(pr => string.Compare(pr.Name, "amount", StringComparison.OrdinalIgnoreCase) == 0);
            var currencyProperty = properties.SingleOrDefault(pr => string.Compare(pr.Name, "currency", StringComparison.OrdinalIgnoreCase) == 0);

            if (amountProperty == null)
                throw new ArgumentNullException("Ammount needs to be defined", "amount");

            if (currencyProperty == null)
<<<<<<< HEAD
                throw new ArgumentNullException("Currency needs to be defined", "currency");

            return new Money((decimal)amountProperty.Value, Currency.FromCode((string)currencyProperty.Value));
=======
                return new Money((decimal)amountProperty.Value);
            else
                return new Money((decimal)amountProperty.Value, Currency.FromCode((string)currencyProperty.Value));
>>>>>>> 5e56a081
        }

        /// <summary>Determines whether this instance can convert the specified object type.</summary>
        /// <param name="objectType">Type of the object.</param>
        /// <returns><c>true</c> if this instance can convert the specified object type; otherwise,<c>false</c>.</returns>
        public override bool CanConvert(Type objectType)
        {
            return objectType == typeof(Money);
        }
    }
}<|MERGE_RESOLUTION|>--- conflicted
+++ resolved
@@ -62,15 +62,9 @@
                 throw new ArgumentNullException("Ammount needs to be defined", "amount");
 
             if (currencyProperty == null)
-<<<<<<< HEAD
                 throw new ArgumentNullException("Currency needs to be defined", "currency");
 
             return new Money((decimal)amountProperty.Value, Currency.FromCode((string)currencyProperty.Value));
-=======
-                return new Money((decimal)amountProperty.Value);
-            else
-                return new Money((decimal)amountProperty.Value, Currency.FromCode((string)currencyProperty.Value));
->>>>>>> 5e56a081
         }
 
         /// <summary>Determines whether this instance can convert the specified object type.</summary>
