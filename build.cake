#tool nuget:?package=xunit.runner.console
#tool nuget:?package=GitVersion.CommandLine
#tool nuget:?package=OpenCover
//#tool nuget:?package=coveralls.net
#addin nuget:?package=Cake.Figlet
//#addin nuget:?package=Cake.Coveralls

var target = Argument("target", "Default");
var configuration = Argument("configuration", "Release");

var solutionFile = "./NodaMoney.sln";
var artifactsDir = Directory("./artifacts/");
var srcProjects = GetFiles("./src/**/*.csproj");
var testProjects = GetFiles("./tests/**/*.csproj");

Setup(context =>
{
   Information(Figlet("NodaMoney"));
});

Task("Clean")
.Does(() =>
{
	CleanDirectory(artifactsDir);

	foreach(var path in srcProjects.Select(csproj => csproj.GetDirectory()))
	{
		CleanDirectory(path + "/bin/" + configuration);
		CleanDirectory(path + "/obj/" + configuration);
	}

	foreach(var path in testProjects.Select(csproj => csproj.GetDirectory()))
	{
		CleanDirectory(path + "/bin/" + configuration);
		CleanDirectory(path + "/obj/" + configuration);
	}
});

Task("Restore")
.Does(() =>
{
	DotNetCoreRestore(solutionFile);
});

Task("Version").
Does(() =>
{
<<<<<<< HEAD
	var versionInfo = GitVersion();
	var buildVersion = EnvironmentVariable("APPVEYOR_BUILD_NUMBER") ?? "0";
	var assemblyVersion =  versionInfo.Major + ".0.0.0"; // Minor and Patch versions should work with base Major version
	var fileVersion = versionInfo.MajorMinorPatch + "." + buildVersion;
	var informationalVersion = versionInfo.FullSemVer;
	var nuGetVersion = versionInfo.NuGetVersion;

	Information("BuildVersion: " + buildVersion);
	Information("AssemblyVersion: " + assemblyVersion);
	Information("FileVersion: " + fileVersion);
	Information("InformationalVersion: " + informationalVersion);
	Information("NuGetVersion: " + nuGetVersion);
	
	if (AppVeyor.IsRunningOnAppVeyor)
	{
		AppVeyor.UpdateBuildVersion(informationalVersion + ".build." + buildVersion);
	}	
	
	Information("Update Directory.build.props");
	var file = File("./src/Directory.build.props");
	XmlPoke(file, "/Project/PropertyGroup/Version", nuGetVersion);
	XmlPoke(file, "/Project/PropertyGroup/AssemblyVersion", assemblyVersion);
	XmlPoke(file, "/Project/PropertyGroup/FileVersion", fileVersion);
	XmlPoke(file, "/Project/PropertyGroup/InformationalVersion", informationalVersion);
=======
    var versionInfo = GitVersion();
    var buildVersion = EnvironmentVariable("APPVEYOR_BUILD_NUMBER") ?? "0";
    var assemblyVersion =  versionInfo.Major + ".0.0.0"; // Minor and Patch versions should work with base Major version
    var fileVersion = versionInfo.MajorMinorPatch + "." + buildVersion;
    var informationalVersion = versionInfo.FullSemVer;
    var nuGetVersion = versionInfo.NuGetVersion;

    Information("BuildVersion: " + buildVersion);
    Information("AssemblyVersion: " + assemblyVersion);
    Information("FileVersion: " + fileVersion);
    Information("InformationalVersion: " + informationalVersion);
    Information("NuGetVersion: " + nuGetVersion);
    
    if (AppVeyor.IsRunningOnAppVeyor)
    {
        AppVeyor.UpdateBuildVersion(informationalVersion + ".build." + buildVersion);
    }	
    
    Information("Update Directory.build.props");
    var file = File("./src/Directory.build.props");
    XmlPoke(file, "/Project/PropertyGroup/Version", nuGetVersion);
    XmlPoke(file, "/Project/PropertyGroup/AssemblyVersion", assemblyVersion);
    XmlPoke(file, "/Project/PropertyGroup/FileVersion", fileVersion);
    XmlPoke(file, "/Project/PropertyGroup/InformationalVersion", informationalVersion);
>>>>>>> 5ee10652
});

Task("Build")
.IsDependentOn("Clean")
.IsDependentOn("Restore")
.IsDependentOn("Version")
.Does(() =>
{
	DotNetCoreBuild(solutionFile, new DotNetCoreBuildSettings
	{
		Configuration = configuration,
		ArgumentCustomization = arg => arg.AppendSwitch("/p:DebugType","=","Full") // needed for OpenCover
	});
});

Task("Test")
.IsDependentOn("Build")
.Does(() =>
{
	foreach(var csproj in testProjects)
	{
		DotNetCoreTest(csproj.ToString(), new DotNetCoreTestSettings { Configuration = configuration });
	}
});

Task("Coverage")
.IsDependentOn("Test")
.Does(() =>
{
	var openCoverSettings = new OpenCoverSettings
	{
		OldStyle = true,
		MergeOutput = true
	}
	.WithFilter("+[NodaMoney*]* -[*.Tests*]*");

	var xunit2Settings = new XUnit2Settings { ShadowCopy = false };

	foreach(var testLib in GetFiles("./tests/**/bin/Release/*/NodaMoney*.Tests.dll"))
	{
		OpenCover(
			context => { context.XUnit2(testLib.FullPath, xunit2Settings); },
			artifactsDir.Path + "/coverage.xml",
			openCoverSettings);
	}
});

Task("Package")
.IsDependentOn("Coverage")
.Does(() =>
{
	var packSettings = new DotNetCorePackSettings
	{
		Configuration = configuration,
		OutputDirectory = artifactsDir,
		NoBuild = true
	};
 
	foreach(var csproj in srcProjects)
	{
		DotNetCorePack(csproj.ToString(), packSettings);
	}
 });

<<<<<<< HEAD
Task("Upload-Coverage-CoverallsIo")
.WithCriteria(() => HasEnvironmentVariable("COVERALLS_REPO_TOKEN"))
.WithCriteria(() => !AppVeyor.Environment.PullRequest.IsPullRequest)
.IsDependentOn("Coverage")
.Does(() =>
{
	if (AppVeyor.IsRunningOnAppVeyor)
	{
		CoverallsNet(artifactsDir.Path + "/coverage.xml", CoverallsNetReportType.OpenCover, new CoverallsNetSettings()
		{
			RepoToken = EnvironmentVariable("COVERALLS_REPO_TOKEN"),
			CommitId = AppVeyor.Environment.Repository.Commit.Id,
			CommitBranch = AppVeyor.Environment.Repository.Branch,
			CommitAuthor = AppVeyor.Environment.Repository.Commit.Author,
			CommitEmail = AppVeyor.Environment.Repository.Commit.Email,
			CommitMessage = AppVeyor.Environment.Repository.Commit.Message,
			JobId = Convert.ToInt32(EnvironmentVariable("APPVEYOR_BUILD_NUMBER")),
			ServiceName = "appveyor"
		});
	}
	else
	{
		CoverallsNet(artifactsDir.Path + "/coverage.xml", CoverallsNetReportType.OpenCover, new CoverallsNetSettings()
		{
			RepoToken = EnvironmentVariable("COVERALLS_REPO_TOKEN"),
			ServiceName = "local"
		});        
	}
});
=======
//Task("Upload-Coverage-CoverallsIo")
//.WithCriteria(() => HasEnvironmentVariable("COVERALLS_REPO_TOKEN"))
//.WithCriteria(() => !AppVeyor.Environment.PullRequest.IsPullRequest)
//.IsDependentOn("Coverage")
//.Does(() =>
//{
//    if (AppVeyor.IsRunningOnAppVeyor)
//    {
//        CoverallsNet(artifactsDir.Path + "/coverage.xml", CoverallsNetReportType.OpenCover, new CoverallsNetSettings()
//        {
//            RepoToken = EnvironmentVariable("COVERALLS_REPO_TOKEN"),
//            CommitId = AppVeyor.Environment.Repository.Commit.Id,
//            CommitBranch = AppVeyor.Environment.Repository.Branch,
//            CommitAuthor = AppVeyor.Environment.Repository.Commit.Author,
//            CommitEmail = AppVeyor.Environment.Repository.Commit.Email,
//            CommitMessage = AppVeyor.Environment.Repository.Commit.Message,
//            JobId = Convert.ToInt32(EnvironmentVariable("APPVEYOR_BUILD_NUMBER")),
//            ServiceName = "appveyor"
//        });
//    }
//    else
//    {
//        CoverallsNet(artifactsDir.Path + "/coverage.xml", CoverallsNetReportType.OpenCover, new CoverallsNetSettings()
//        {
//            RepoToken = EnvironmentVariable("COVERALLS_REPO_TOKEN"),
//            ServiceName = "local"
//        });        
//    }
//});
>>>>>>> 5ee10652

Task("Upload-AppVeyor-Artifacts")
.WithCriteria(() => AppVeyor.IsRunningOnAppVeyor)
.WithCriteria(() => !AppVeyor.Environment.PullRequest.IsPullRequest)
.IsDependentOn("Package")
.Does(() =>
{
	foreach(var package in GetFiles(artifactsDir.ToString() + "/*.nupkg"))
	{
		AppVeyor.UploadArtifact(package);
	}
});

Task("Publish-NuGet")
.WithCriteria(() => HasEnvironmentVariable("NUGET_API_KEY"))
.WithCriteria(() => AppVeyor.Environment.Repository.Tag.IsTag)
.IsDependentOn("Package")
.Does(() =>
{	
	DotNetCoreNuGetPush("*.nupkg", new DotNetCoreNuGetPushSettings
	{
		WorkingDirectory = artifactsDir,
		Source = "https://www.nuget.org/",
		ApiKey = EnvironmentVariable("NUGET_API_KEY")
	});
});
 
Task("Default")
.IsDependentOn("Package");

Task("AppVeyor")
.IsDependentOn("Package")
.IsDependentOn("Upload-AppVeyor-Artifacts")
//.IsDependentOn("Upload-Coverage-CoverallsIo")
.IsDependentOn("Publish-NuGet");

RunTarget(target);<|MERGE_RESOLUTION|>--- conflicted
+++ resolved
@@ -21,56 +21,30 @@
 Task("Clean")
 .Does(() =>
 {
-	CleanDirectory(artifactsDir);
-
-	foreach(var path in srcProjects.Select(csproj => csproj.GetDirectory()))
-	{
-		CleanDirectory(path + "/bin/" + configuration);
-		CleanDirectory(path + "/obj/" + configuration);
-	}
-
-	foreach(var path in testProjects.Select(csproj => csproj.GetDirectory()))
-	{
-		CleanDirectory(path + "/bin/" + configuration);
-		CleanDirectory(path + "/obj/" + configuration);
-	}
+    CleanDirectory(artifactsDir);
+
+    foreach(var path in srcProjects.Select(csproj => csproj.GetDirectory()))
+    {
+        CleanDirectory(path + "/bin/" + configuration);
+        CleanDirectory(path + "/obj/" + configuration);
+    }
+
+    foreach(var path in testProjects.Select(csproj => csproj.GetDirectory()))
+    {
+        CleanDirectory(path + "/bin/" + configuration);
+        CleanDirectory(path + "/obj/" + configuration);
+    }
 });
 
 Task("Restore")
 .Does(() =>
 {
-	DotNetCoreRestore(solutionFile);
+    DotNetCoreRestore(solutionFile);
 });
 
 Task("Version").
 Does(() =>
 {
-<<<<<<< HEAD
-	var versionInfo = GitVersion();
-	var buildVersion = EnvironmentVariable("APPVEYOR_BUILD_NUMBER") ?? "0";
-	var assemblyVersion =  versionInfo.Major + ".0.0.0"; // Minor and Patch versions should work with base Major version
-	var fileVersion = versionInfo.MajorMinorPatch + "." + buildVersion;
-	var informationalVersion = versionInfo.FullSemVer;
-	var nuGetVersion = versionInfo.NuGetVersion;
-
-	Information("BuildVersion: " + buildVersion);
-	Information("AssemblyVersion: " + assemblyVersion);
-	Information("FileVersion: " + fileVersion);
-	Information("InformationalVersion: " + informationalVersion);
-	Information("NuGetVersion: " + nuGetVersion);
-	
-	if (AppVeyor.IsRunningOnAppVeyor)
-	{
-		AppVeyor.UpdateBuildVersion(informationalVersion + ".build." + buildVersion);
-	}	
-	
-	Information("Update Directory.build.props");
-	var file = File("./src/Directory.build.props");
-	XmlPoke(file, "/Project/PropertyGroup/Version", nuGetVersion);
-	XmlPoke(file, "/Project/PropertyGroup/AssemblyVersion", assemblyVersion);
-	XmlPoke(file, "/Project/PropertyGroup/FileVersion", fileVersion);
-	XmlPoke(file, "/Project/PropertyGroup/InformationalVersion", informationalVersion);
-=======
     var versionInfo = GitVersion();
     var buildVersion = EnvironmentVariable("APPVEYOR_BUILD_NUMBER") ?? "0";
     var assemblyVersion =  versionInfo.Major + ".0.0.0"; // Minor and Patch versions should work with base Major version
@@ -95,7 +69,6 @@
     XmlPoke(file, "/Project/PropertyGroup/AssemblyVersion", assemblyVersion);
     XmlPoke(file, "/Project/PropertyGroup/FileVersion", fileVersion);
     XmlPoke(file, "/Project/PropertyGroup/InformationalVersion", informationalVersion);
->>>>>>> 5ee10652
 });
 
 Task("Build")
@@ -104,93 +77,62 @@
 .IsDependentOn("Version")
 .Does(() =>
 {
-	DotNetCoreBuild(solutionFile, new DotNetCoreBuildSettings
-	{
-		Configuration = configuration,
-		ArgumentCustomization = arg => arg.AppendSwitch("/p:DebugType","=","Full") // needed for OpenCover
-	});
+    DotNetCoreBuild(solutionFile, new DotNetCoreBuildSettings
+    {
+        Configuration = configuration,
+        ArgumentCustomization = arg => arg.AppendSwitch("/p:DebugType","=","Full") // needed for OpenCover
+    });
 });
 
 Task("Test")
 .IsDependentOn("Build")
 .Does(() =>
 {
-	foreach(var csproj in testProjects)
-	{
-		DotNetCoreTest(csproj.ToString(), new DotNetCoreTestSettings { Configuration = configuration });
-	}
+    foreach(var csproj in testProjects)
+    {
+        DotNetCoreTest(csproj.ToString(), new DotNetCoreTestSettings { Configuration = configuration });
+    }
 });
 
 Task("Coverage")
 .IsDependentOn("Test")
 .Does(() =>
 {
-	var openCoverSettings = new OpenCoverSettings
-	{
-		OldStyle = true,
-		MergeOutput = true
-	}
-	.WithFilter("+[NodaMoney*]* -[*.Tests*]*");
-
-	var xunit2Settings = new XUnit2Settings { ShadowCopy = false };
-
-	foreach(var testLib in GetFiles("./tests/**/bin/Release/*/NodaMoney*.Tests.dll"))
-	{
-		OpenCover(
-			context => { context.XUnit2(testLib.FullPath, xunit2Settings); },
-			artifactsDir.Path + "/coverage.xml",
-			openCoverSettings);
-	}
+    var openCoverSettings = new OpenCoverSettings
+    {
+        OldStyle = true,
+        MergeOutput = true
+    }
+    .WithFilter("+[NodaMoney*]* -[*.Tests*]*");
+
+    var xunit2Settings = new XUnit2Settings { ShadowCopy = false };
+
+    foreach(var testLib in GetFiles("./tests/**/bin/Release/*/NodaMoney*.Tests.dll"))
+    {
+        OpenCover(
+            context => { context.XUnit2(testLib.FullPath, xunit2Settings); },
+            artifactsDir.Path + "/coverage.xml",
+            openCoverSettings);
+    }
 });
 
 Task("Package")
 .IsDependentOn("Coverage")
 .Does(() =>
 {
-	var packSettings = new DotNetCorePackSettings
-	{
-		Configuration = configuration,
-		OutputDirectory = artifactsDir,
-		NoBuild = true
-	};
+    var packSettings = new DotNetCorePackSettings
+    {
+        Configuration = configuration,
+        OutputDirectory = artifactsDir,
+        NoBuild = true
+    };
  
-	foreach(var csproj in srcProjects)
-	{
-		DotNetCorePack(csproj.ToString(), packSettings);
-	}
+    foreach(var csproj in srcProjects)
+    {
+        DotNetCorePack(csproj.ToString(), packSettings);
+    }
  });
 
-<<<<<<< HEAD
-Task("Upload-Coverage-CoverallsIo")
-.WithCriteria(() => HasEnvironmentVariable("COVERALLS_REPO_TOKEN"))
-.WithCriteria(() => !AppVeyor.Environment.PullRequest.IsPullRequest)
-.IsDependentOn("Coverage")
-.Does(() =>
-{
-	if (AppVeyor.IsRunningOnAppVeyor)
-	{
-		CoverallsNet(artifactsDir.Path + "/coverage.xml", CoverallsNetReportType.OpenCover, new CoverallsNetSettings()
-		{
-			RepoToken = EnvironmentVariable("COVERALLS_REPO_TOKEN"),
-			CommitId = AppVeyor.Environment.Repository.Commit.Id,
-			CommitBranch = AppVeyor.Environment.Repository.Branch,
-			CommitAuthor = AppVeyor.Environment.Repository.Commit.Author,
-			CommitEmail = AppVeyor.Environment.Repository.Commit.Email,
-			CommitMessage = AppVeyor.Environment.Repository.Commit.Message,
-			JobId = Convert.ToInt32(EnvironmentVariable("APPVEYOR_BUILD_NUMBER")),
-			ServiceName = "appveyor"
-		});
-	}
-	else
-	{
-		CoverallsNet(artifactsDir.Path + "/coverage.xml", CoverallsNetReportType.OpenCover, new CoverallsNetSettings()
-		{
-			RepoToken = EnvironmentVariable("COVERALLS_REPO_TOKEN"),
-			ServiceName = "local"
-		});        
-	}
-});
-=======
 //Task("Upload-Coverage-CoverallsIo")
 //.WithCriteria(() => HasEnvironmentVariable("COVERALLS_REPO_TOKEN"))
 //.WithCriteria(() => !AppVeyor.Environment.PullRequest.IsPullRequest)
@@ -220,7 +162,6 @@
 //        });        
 //    }
 //});
->>>>>>> 5ee10652
 
 Task("Upload-AppVeyor-Artifacts")
 .WithCriteria(() => AppVeyor.IsRunningOnAppVeyor)
@@ -228,10 +169,10 @@
 .IsDependentOn("Package")
 .Does(() =>
 {
-	foreach(var package in GetFiles(artifactsDir.ToString() + "/*.nupkg"))
-	{
-		AppVeyor.UploadArtifact(package);
-	}
+    foreach(var package in GetFiles(artifactsDir.ToString() + "/*.nupkg"))
+    {
+        AppVeyor.UploadArtifact(package);
+    }
 });
 
 Task("Publish-NuGet")
@@ -240,12 +181,12 @@
 .IsDependentOn("Package")
 .Does(() =>
 {	
-	DotNetCoreNuGetPush("*.nupkg", new DotNetCoreNuGetPushSettings
-	{
-		WorkingDirectory = artifactsDir,
-		Source = "https://www.nuget.org/",
-		ApiKey = EnvironmentVariable("NUGET_API_KEY")
-	});
+    DotNetCoreNuGetPush("*.nupkg", new DotNetCoreNuGetPushSettings
+    {
+        WorkingDirectory = artifactsDir,
+        Source = "https://www.nuget.org/",
+        ApiKey = EnvironmentVariable("NUGET_API_KEY")
+    });
 });
  
 Task("Default")
